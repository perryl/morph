--- conflicted
+++ resolved
@@ -168,19 +168,10 @@
             --host=$LFS_TGT --build=$(../glibc-2.14.1/scripts/config.guess) \
             --disable-profile --enable-add-ons \
             --enable-kernel=2.6.25 --with-headers="$tools/include" \
-<<<<<<< HEAD
             --without-selinux --without-cvs \
             libc_cv_forced_unwind=yes libc_cv_c_cleanup=yes libc_cv_ssp=no
-
-        make -j$JOBS
         make install vardbdir="$tools/var/db"
-        rm -rf "$sources/eglibc-2.13"
-=======
-            libc_cv_forced_unwind=yes libc_cv_c_cleanup=yes
-        make -j$JOBS
-        make install
         rm -rf "$sources/glibc-2.14.1"
->>>>>>> 923a88bd
     fi
 }
 
