# Copyright (C) 2012  Codethink Limited
#
# This program is free software; you can redistribute it and/or modify
# it under the terms of the GNU General Public License as published by
# the Free Software Foundation; version 2 of the License.
#
# This program is distributed in the hope that it will be useful,
# but WITHOUT ANY WARRANTY; without even the implied warranty of
# MERCHANTABILITY or FITNESS FOR A PARTICULAR PURPOSE.  See the
# GNU General Public License for more details.
#
# You should have received a copy of the GNU General Public License along
# with this program; if not, write to the Free Software Foundation, Inc.,
# 51 Franklin Street, Fifth Floor, Boston, MA 02110-1301 USA.


import cliapp
import os
import json
import glob
import tempfile
import urlparse

import morphlib


class BranchAndMergePlugin(cliapp.Plugin):

    def enable(self):
        self.app.add_subcommand('petrify', self.petrify,
                                arg_synopsis='STRATUM...')
        self.app.add_subcommand('init', self.init, arg_synopsis='[DIR]')
        self.app.add_subcommand('workspace', self.workspace,
                                arg_synopsis='')
        self.app.add_subcommand('branch', self.branch,
                                arg_synopsis='NEW [OLD]')
        self.app.add_subcommand('checkout', self.checkout,
                                arg_synopsis='BRANCH')
        self.app.add_subcommand('show-system-branch', self.show_system_branch,
                                arg_synopsis='')
        self.app.add_subcommand('merge', self.merge,
                                arg_synopsis='BRANCH REPO...')
        self.app.add_subcommand('edit', self.edit,
                                arg_synopsis='REPO [REF]')

    def disable(self):
        pass

    @staticmethod
    def deduce_workspace():
        dirname = os.getcwd()
        while dirname != '/':
            dot_morph = os.path.join(dirname, '.morph')
            if os.path.isdir(dot_morph):
                return dirname
            dirname = os.path.dirname(dirname)
        raise cliapp.AppException("Can't find the workspace directory")

    @staticmethod
    def is_system_branch_directory(dirname):
        return os.path.isdir(os.path.join(dirname, '.morph-system-branch'))

    @classmethod
    def deduce_system_branch(cls):
        # 1. Deduce the workspace. If this fails, we're not inside a workspace.
        workspace = cls.deduce_workspace()

        # 2. We're in a workspace. Check if we're inside a system branch.
        #    If we are, return its name.
        dirname = os.getcwd()
        while dirname != workspace and dirname != '/':
            if cls.is_system_branch_directory(dirname):
                return os.path.relpath(dirname, workspace)
            dirname = os.path.dirname(dirname)

        # 3. We're in a workspace but not inside a branch. Try to find a
        #    branch directory in the directories below the current working
        #    directory. Avoid ambiguousity by only recursing deeper if there
        #    is only one subdirectory.
        visited = set()
        for dirname, subdirs, files in os.walk(os.getcwd(), followlinks=True):
            # Avoid infinite recursion.
            if dirname in visited:
                break
            visited.add(dirname)

            if cls.is_system_branch_directory(dirname):
                return os.path.relpath(dirname, workspace)

            # Do not recurse deeper if we have more than one
            # non-hidden directory.
            if len([x for x in subdirs if not x.startswith('.')]) > 1:
                break

        raise cliapp.AppException("Can't find the system branch directory")

    @staticmethod
    def write_branch_root(branch_dir, repo):
        filename = os.path.join(branch_dir, '.morph-system-branch',
                                'branch-root')
        with open(filename, 'w') as f:
            f.write('%s\n' % repo)

    @staticmethod
    def read_branch_root(branch_dir):
        filename = os.path.join(branch_dir, '.morph-system-branch',
                                'branch-root')
        with open(filename, 'r') as f:
            return f.read().strip()

    @staticmethod
    def clone_to_directory(app, dirname, reponame, ref):
        '''Clone a repository below a directory.

        As a side effect, clone it into the local repo cache.

        '''

        # Setup.
        cache = morphlib.util.new_repo_caches(app)[0]
        resolver = morphlib.repoaliasresolver.RepoAliasResolver(
            app.settings['repo-alias'])

        # Get the repository into the cache; make sure it is up to date.
        repo = cache.cache_repo(reponame)
        if not app.settings['no-git-update']:
            repo.update()

        # Make sure the parent directories needed for the repo dir exist.
        parent_dir = os.path.dirname(dirname)
        if not os.path.exists(parent_dir):
            os.makedirs(parent_dir)

        # Clone it from cache to target directory.
        repo.checkout(ref, os.path.abspath(dirname))

        # Set the origin to point at the original repository.
        morphlib.git.set_remote(app.runcmd, dirname, 'origin', repo.url)

        # Add push url rewrite rule to .git/config.
        app.runcmd(['git', 'config',
                    ('url.%s.pushInsteadOf' %
                     resolver.push_url(reponame)),
                    resolver.pull_url(reponame)], cwd=dirname)

        app.runcmd(['git', 'remote', 'update'], cwd=dirname)

    @staticmethod
    def resolve_reponame(app, reponame):
        '''Return the full pull URL of a reponame.'''

        resolver = morphlib.repoaliasresolver.RepoAliasResolver(
            app.settings['repo-alias'])
        return resolver.pull_url(reponame)

    @staticmethod
    def load_morphologies(dirname):
        pattern = os.path.join(dirname, '*.morph')
        for filename in glob.iglob(pattern):
            with open(filename) as f:
                text = f.read()
            morphology = morphlib.morph2.Morphology(text)
            yield filename, morphology

    @classmethod
    def morphs_for_repo(cls, app, morphs_dirname, repo):
        for filename, morph in cls.load_morphologies(morphs_dirname):
            if morph['kind'] == 'stratum':
                for spec in morph['chunks']:
                    spec_repo = cls.resolve_reponame(app, spec['repo'])
                    if spec_repo == repo:
                        yield filename, morph
                        break

    @classmethod
    def find_edit_ref(cls, app, morphs_dirname, repo):
        for filename, morph in cls.morphs_for_repo(app, morphs_dirname, repo):
            for spec in morph['chunks']:
                spec_repo = cls.resolve_reponame(app, spec['repo'])
                if spec_repo == repo:
                    return spec['ref']
        return None

    @staticmethod
    def write_morphology(filename, morphology):
        as_dict = {}
        for key in morphology.keys():
            value = morphology[key]
            if value:
                as_dict[key] = value
        with morphlib.savefile.SaveFile(filename, 'w') as f:
            json.dump(as_dict, fp=f, indent=4, sort_keys=True)
            f.write('\n')

    def petrify(self, args):
        '''Make refs to chunks be absolute SHA-1s.'''

        app = self.app
        cache = morphlib.util.new_repo_caches(app)[0]

        for filename in args:
            with open(filename) as f:
                morph = morphlib.morph2.Morphology(f.read())

            if morph['kind'] != 'stratum':
                app.status(msg='Not a stratum: %(filename)s',
                           filename=filename)
                continue

            app.status(msg='Petrifying %(filename)s', filename=filename)

            for source in morph['chunks']:
                reponame = source.get('repo', source['name'])
                ref = source['ref']
                app.status(msg='Looking up sha1 for %(repo_name)s %(ref)s',
                           repo_name=reponame,
                           ref=ref)
                assert cache.has_repo(reponame)
                repo = cache.get_repo(reponame)
                source['ref'] = repo.resolve_ref(ref)

            self.write_morphology(filename, morph)

    def init(self, args):
        '''Initialize a workspace directory.'''

        if not args:
            args = ['.']
        elif len(args) > 1:
            raise cliapp.AppException('init must get at most one argument')

        dirname = args[0]

        # verify the workspace is empty (and thus, can be used) or
        # create it if it doesn't exist yet
        if os.path.exists(dirname):
            if os.listdir(dirname) != []:
                raise cliapp.AppException('can only initialize empty '
                                          'directory as a workspace: %s' %
                                          dirname)
        else:
            try:
                os.makedirs(dirname)
            except:
                raise cliapp.AppException('failed to create workspace: %s' %
                                          dirname)

        os.mkdir(os.path.join(dirname, '.morph'))
        self.app.status(msg='Initialized morph workspace', chatty=True)

    def workspace(self, args):
        '''Find morph workspace directory from current working directory.'''

        self.app.output.write('%s\n' % self.deduce_workspace())

    def branch(self, args):
        '''Branch the whole system.'''

        if len(args) not in [2, 3]:
            raise cliapp.AppException('morph branch needs name of branch '
                                      'as parameter')

        repo = args[0]
        new_branch = args[1]
        commit = 'master' if len(args) == 2 else args[2]

        # Create the system branch directory.
        os.makedirs(new_branch)

        # Create a .morph-system-branch directory to clearly identify
        # this directory as a morph system branch.
        os.mkdir(os.path.join(new_branch, '.morph-system-branch'))

        # Remember the repository we branched off from.
        self.write_branch_root(new_branch, repo)

        # Clone into system branch directory.
        repo_dir = os.path.join(new_branch, self.convert_uri_to_path(repo))
        self.clone_to_directory(self.app, repo_dir, repo, commit)

        # Create a new branch in the local morphs repository.
        self.app.runcmd(['git', 'checkout', '-b', new_branch, commit],
                        cwd=repo_dir)

    def convert_uri_to_path(self, uri):
        parts = urlparse.urlparse(uri)

        # If the URI path is relative, assume it is an aliased repo (e.g.
        # baserock:morphs). Otherwise assume it is a full URI where we need
        # to strip off the scheme and .git suffix.
        if not os.path.isabs(parts.path):
            return uri
        else:
            path = parts.netloc
            if parts.path.endswith('.git'):
                path = os.path.join(path, parts.path[1:-len('.git')])
            else:
                path = os.path.join(path, parts.path[1:])
            return path

    def checkout(self, args):
        '''Check out an existing system branch.'''

        if len(args) != 2:
            raise cliapp.AppException('morph checkout needs a repo and the '
                                      'name of a branch as parameters')

        repo = args[0]
        system_branch = args[1]

        # Create the system branch directory.
        os.makedirs(system_branch)

        # Create a .morph-system-branch directory to clearly identify
        # this directory as a morph system branch.
        os.mkdir(os.path.join(system_branch, '.morph-system-branch'))

        # Remember the repository we branched off from.
        self.write_branch_root(system_branch, repo)

        # Clone into system branch directory.
        repo_dir = os.path.join(system_branch, self.convert_uri_to_path(repo))
        self.clone_to_directory(self.app, repo_dir, repo, system_branch)

    def show_system_branch(self, args):
        '''Print name of current system branch.'''

        self.app.output.write('%s\n' % self.deduce_system_branch())

    def merge(self, args):
        '''Merge specified repositories from another system branch.'''

        if len(args) < 2:
            raise cliapp.AppException('morph merge must get a branch name '
                                      'and some repo names as arguments')

        other_branch = args[0]
        workspace = self.deduce_workspace()
        this_branch = self.deduce_system_branch()

        for repo in args[1:]:
            repo_url = self.resolve_reponame(self.app, repo)
            repo_path = self.convert_uri_to_path(repo)
            pull_from = 'file://' + os.path.join(workspace, other_branch,
                                                 repo_path)
            repo_dir = os.path.join(workspace, this_branch, repo_path)
            self.app.runcmd(['git', 'pull', pull_from, other_branch],
                            cwd=repo_dir)

    def edit(self, args):
        '''Edit a component in a system branch.'''

        if len(args) not in (1, 2):
            raise cliapp.AppException('morph edit must get a repository name '
                                      'and commit ref as argument')

        workspace = self.deduce_workspace()
        system_branch = self.deduce_system_branch()

        # Find out which repository we branched off from.
        branch_dir = os.path.join(workspace, system_branch)
        branch_root = self.read_branch_root(branch_dir)

        # Convert it to a local directory in the branch.
        branch_root_path = self.convert_uri_to_path(branch_root)
        branch_root_dir = os.path.join(branch_dir, branch_root_path)

        # Find out which repository to edit.
        repo, repo_url = args[0], self.resolve_reponame(self.app, args[0])

        # Find out which ref of the edit repo to check out.
        if len(args) == 2:
            ref = args[1]
        else:
            ref = self.find_edit_ref(self.app, branch_root_dir, repo_url)
            if ref is None:
                raise morphlib.Error('Cannot deduce commit to start edit from')

        # Clone the repository to be edited.
        repo_dir = os.path.join(branch_dir, self.convert_uri_to_path(repo))
        self.clone_to_directory(self.app, repo_dir, repo, ref)

        if system_branch == ref:
            self.app.runcmd(['git', 'checkout', system_branch],
                            cwd=repo_dir)
        else:
            self.app.runcmd(['git', 'checkout', '-b', system_branch, ref],
                            cwd=repo_dir)

        for filename, morph in \
                self.morphs_for_repo(self.app, branch_root_dir, repo_url):
            changed = False
<<<<<<< HEAD
            for spec in morph['chunks']:
                spec_repo = self.resolve_reponame(app, spec['repo'])
                if spec_repo == repo and spec['ref'] != system_branch:
                    app.status(msg='Replacing ref "%(ref)s" with "%(branch)s"'
                                   'in %(filename)s',
                               ref=spec['ref'], branch=system_branch,
                               filename=filename, chatty=True)
=======
            for spec in morph['sources']:
                spec_repo = self.resolve_reponame(self.app, spec['repo'])
                if spec_repo == repo_url and spec['ref'] != system_branch:
                    self.app.status(msg='Replacing ref "%(ref)s" with '
                                    '"%(branch)s" in %(filename)s',
                                    ref=spec['ref'], branch=system_branch,
                                    filename=filename, chatty=True)
>>>>>>> 17e4c4c0
                    spec['ref'] = system_branch
                    changed = True
            if changed:
                self.write_morphology(filename, morph)<|MERGE_RESOLUTION|>--- conflicted
+++ resolved
@@ -390,23 +390,13 @@
         for filename, morph in \
                 self.morphs_for_repo(self.app, branch_root_dir, repo_url):
             changed = False
-<<<<<<< HEAD
             for spec in morph['chunks']:
-                spec_repo = self.resolve_reponame(app, spec['repo'])
-                if spec_repo == repo and spec['ref'] != system_branch:
-                    app.status(msg='Replacing ref "%(ref)s" with "%(branch)s"'
-                                   'in %(filename)s',
-                               ref=spec['ref'], branch=system_branch,
-                               filename=filename, chatty=True)
-=======
-            for spec in morph['sources']:
                 spec_repo = self.resolve_reponame(self.app, spec['repo'])
                 if spec_repo == repo_url and spec['ref'] != system_branch:
                     self.app.status(msg='Replacing ref "%(ref)s" with '
                                     '"%(branch)s" in %(filename)s',
                                     ref=spec['ref'], branch=system_branch,
                                     filename=filename, chatty=True)
->>>>>>> 17e4c4c0
                     spec['ref'] = system_branch
                     changed = True
             if changed:
