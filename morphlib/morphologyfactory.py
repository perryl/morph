--- conflicted
+++ resolved
@@ -49,15 +49,11 @@
         except:
             text = self._autodetect_text(reponame, sha1, filename)
 
-<<<<<<< HEAD
-        morphology = morphlib.morph2.Morphology(text)
-=======
         try:
             morphology = morphlib.morph2.Morphology(text)
         except ValueError as e:
             raise morphlib.Error("Error parsing %s: %s" %
                                  (filename, e.message))
->>>>>>> 936fc1ec
 
         method_name = '_check_and_tweak_%s' % morphology['kind']
         if hasattr(self, method_name):
