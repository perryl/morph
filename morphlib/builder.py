# Copyright (C) 2011  Codethink Limited
# 
# This program is free software; you can redistribute it and/or modify
# it under the terms of the GNU General Public License as published by
# the Free Software Foundation; version 2 of the License.
# 
# This program is distributed in the hope that it will be useful,
# but WITHOUT ANY WARRANTY; without even the implied warranty of
# MERCHANTABILITY or FITNESS FOR A PARTICULAR PURPOSE.  See the
# GNU General Public License for more details.
# 
# You should have received a copy of the GNU General Public License along
# with this program; if not, write to the Free Software Foundation, Inc.,
# 51 Franklin Street, Fifth Floor, Boston, MA 02110-1301 USA.


import json
import logging
import os
import shutil
import StringIO
import tarfile
import urlparse

import morphlib


class BinaryBlob(object):

    def __init__(self, morph, repo, ref):
        self.morph = morph
        self.repo = repo
        self.ref = ref
        
        # The following MUST get set by the caller.
        self.builddir = None
        self.destdir = None
        self.staging = None
        self.settings = None
        self.msg = None
        self.cache_prefix = None
        self.tempdir = None
        self.built = None
        self.dump_memory_profile = lambda msg: None

        # Stopwatch to measure build times
        self.build_watch = morphlib.stopwatch.Stopwatch()

    def dict_key(self):
        return {}
    
    def needs_built(self):
        return []

    def builds(self):
        raise NotImplemented()
    
    def build(self):
        raise NotImplemented()

    def filename(self, name):
        return '%s.%s.%s' % (self.cache_prefix, self.morph.kind, name)

    def prepare_binary_metadata(self, blob_name, **kwargs):
        '''Add metadata to a binary about to be built.'''

        self.msg('Adding metadata to %s' % blob_name)
        meta = {
            'name': blob_name,
            'kind': self.morph.kind,
            'description': self.morph.description,
        }
        for key, value in kwargs.iteritems():
            meta[key] = value
        
        dirname = os.path.join(self.destdir, 'baserock')
        filename = os.path.join(dirname, '%s.meta' % blob_name)
        if not os.path.exists(dirname):
            os.mkdir(dirname)
        with open(filename, 'w') as f:
            json.dump(meta, f, indent=4)
            f.write('\n')

    def write_cache_metadata(self, meta):
        self.msg('Writing metadata to the cache')
        filename = '%s.meta' % self.cache_prefix
        with open(filename, 'w') as f:
            json.dump(meta, f, indent=4)
            f.write('\n')

    def save_build_times(self):
        meta = {
            'build-times': {}
        }
        for stage in self.build_watch.ticks.iterkeys():
            delta = self.build_watch.start_stop_delta(stage)
            meta['build-times'][stage] = {
                'start': '%s' % self.build_watch.start_time(stage),
                'stop': '%s' % self.build_watch.stop_time(stage),
                'delta': delta.total_seconds()
            }
        self.write_cache_metadata(meta)


class Chunk(BinaryBlob):

    build_system = {
        'autotools': {
            'configure-commands': [
                'if [ -e autogen.sh ]; then ./autogen.sh; fi',
                './configure --prefix=/usr',
            ],
            'build-commands': [
                'make',
            ],
            'test-commands': [
            ],
            'install-commands': [
                'make DESTDIR="$DESTDIR" install',
            ],
        },
    }

    @property
    def chunks(self):
        if self.morph.chunks:
            return self.morph.chunks
        else:
            return { self.morph.name: ['.'] }
    
    def builds(self):
        ret = {}
        for chunk_name in self.chunks:
            ret[chunk_name] = self.filename(chunk_name)
        return ret

    def build(self):
        logging.debug('Creating build tree at %s' % self.builddir)

        self.ex = morphlib.execute.Execute(self.builddir, self.msg)
        self.setup_env()

        self.create_source_and_tarball()

        os.mkdir(self.destdir)
        if self.morph.build_system:
            self.build_using_buildsystem()
        else:
            self.build_using_commands()
        self.dump_memory_profile('after building chunk')

        chunks = self.create_chunks(self.chunks)
        self.dump_memory_profile('after creating chunk blobs')
        return chunks
        
    def setup_env(self):
        path = self.ex.env['PATH']
        tools = self.ex.env.get('BOOTSTRAP_TOOLS')
        self.ex.env.clear()
        
        self.ex.env['TERM'] = 'dumb'
        self.ex.env['SHELL'] = '/bin/sh'
        self.ex.env['USER'] = \
            self.ex.env['USERNAME'] = \
            self.ex.env['LOGNAME'] = 'tomjon'
        self.ex.env['LC_ALL'] = 'C'
        self.ex.env['HOME'] = os.path.join(self.tempdir.dirname)

        if self.settings['keep-path'] or self.settings['bootstrap']:
            self.ex.env['PATH'] = path
        else:
            bindirs = ['bin']
            path = ':'.join(os.path.join(self.tempdir.dirname, x) 
                                         for x in bindirs)
            self.ex.env['PATH'] = path

        self.ex.env['WORKAREA'] = self.tempdir.dirname
        self.ex.env['DESTDIR'] = self.destdir + '/'
        self.ex.env['TOOLCHAIN_TARGET'] = \
            '%s-baserock-linux-gnu' % os.uname()[4]
        self.ex.env['BOOTSTRAP'] = \
            'true' if self.settings['bootstrap'] else 'false'
        if tools is not None:
            self.ex.env['BOOTSTRAP_TOOLS'] = tools

        if self.morph.max_jobs:
            max_jobs = int(self.morph.max_jobs)
            logging.debug('max_jobs from morph: %s' % max_jobs)
        elif self.settings['max-jobs']:
            max_jobs = self.settings['max-jobs']
            logging.debug('max_jobs from settings: %s' % max_jobs)
        else:
            max_jobs = morphlib.util.make_concurrency()
            logging.debug('max_jobs from cpu count: %s' % max_jobs)
        self.ex.env['MAKEFLAGS'] = '-j%d' % max_jobs

        if not self.settings['no-ccache']:
            self.ex.env['PATH'] = ('/usr/lib/ccache:%s' % 
                                    self.ex.env['PATH'])
            self.ex.env['CCACHE_BASEDIR'] = self.tempdir.dirname

        logging.debug('Environment for building chunk:')
        for key in sorted(self.ex.env):
            logging.debug('  %s=%s' % (key, self.ex.env[key]))

    def create_source_and_tarball(self):
        self.msg('Creating source tree and tarball')
<<<<<<< HEAD
        self.dump_memory_profile('before creating source and tarball for chunk')
        tarball = self.cache_prefix + '.src.tar'
=======
        self.build_watch.start('create-source-tarball')
        tarball = self.cache_prefix + '.src.tar.gz'
>>>>>>> 880bfbe4
        morphlib.git.export_sources(self.repo, self.ref, tarball)
        self.dump_memory_profile('after exporting sources')
        os.mkdir(self.builddir)
<<<<<<< HEAD
        self.ex.runv(['tar', '-C', self.builddir, '-xf', tarball])
        self.dump_memory_profile('after creating source and tarball for chunk')
=======
        f = tarfile.open(tarball)
        f.extractall(path=self.builddir)
        f.close()
        self.build_watch.stop('create-source-tarball')
>>>>>>> 880bfbe4

    def build_using_buildsystem(self):
        bs_name = self.morph.build_system
        self.msg('Building using well-known build system %s' % bs_name)
        bs = self.build_system[bs_name]
        self.run_sequentially('configure', bs['configure-commands'])
        self.run_in_parallel('build', bs['build-commands'])
        self.run_sequentially('test', bs['test-commands'])
        self.run_sequentially('install', bs['install-commands'],
                              as_fakeroot=True)

    def build_using_commands(self):
        self.msg('Building using explicit commands')
        self.run_sequentially('configure', self.morph.configure_commands)
        self.run_in_parallel('build', self.morph.build_commands)
        self.run_sequentially('test', self.morph.test_commands)
        self.run_sequentially('install', self.morph.install_commands,
                              as_fakeroot=True)

    def run_in_parallel(self, what, commands):
        self.msg('commands: %s' % what)
        self.build_watch.start(what)
        self.ex.run(commands)
        self.build_watch.stop(what)

    def run_sequentially(self, what, commands, as_fakeroot=False):
        self.msg ('commands: %s' % what)
        self.build_watch.start(what)
        flags = self.ex.env['MAKEFLAGS']
        self.ex.env['MAKEFLAGS'] = '-j1'
        logging.debug('Setting MAKEFLAGS=%s' % self.ex.env['MAKEFLAGS'])
        self.ex.run(commands, as_fakeroot=as_fakeroot)
        self.ex.env['MAKEFLAGS'] = flags
        logging.debug('Restore MAKEFLAGS=%s' % self.ex.env['MAKEFLAGS'])
        self.build_watch.stop(what)

    def create_chunks(self, chunks):
        ret = {}
        self.build_watch.start('create-chunks')
        for chunk_name in chunks:
            self.msg('Creating chunk %s' % chunk_name)
            self.prepare_binary_metadata(chunk_name)
            patterns = chunks[chunk_name]
            patterns += [r'baserock/%s\.' % chunk_name]
            filename = self.filename(chunk_name)
            self.msg('Creating binary for %s' % chunk_name)
            morphlib.bins.create_chunk(self.destdir, filename, patterns,
                                       self.dump_memory_profile)
            ret[chunk_name] = filename
        self.build_watch.stop('create-chunks')
        files = os.listdir(self.destdir)
        if files:
            raise Exception('DESTDIR %s is not empty: %s' %
                                (self.destdir, files))
        return ret


class Stratum(BinaryBlob):
    
    def needs_built(self):
        for source in self.morph.sources:
            project_name = source['name']
            morph_name = source['morph'] if 'morph' in source else project_name
            repo = source['repo']
            ref = source['ref']
            chunks = source['chunks'] if 'chunks' in source else [project_name]
            yield repo, ref, morph_name, chunks

    def builds(self):
        filename = self.filename(self.morph.name)
        return { self.morph.name: filename }

    def build(self):
        os.mkdir(self.destdir)
        self.build_watch.start('unpack-chunks')
        for chunk_name, filename in self.built:
            self.msg('Unpacking chunk %s' % chunk_name)
            morphlib.bins.unpack_binary(filename, self.destdir)
        self.build_watch.stop('unpack-chunks')
        self.prepare_binary_metadata(self.morph.name)
        self.build_watch.start('create-binary')
        self.msg('Creating binary for %s' % self.morph.name)
        filename = self.filename(self.morph.name)
        morphlib.bins.create_stratum(self.destdir, filename)
        self.build_watch.stop('create-binary')
        return { self.morph.name: filename }


class System(BinaryBlob):

    def needs_built(self):
        for stratum_name in self.morph.strata:
            yield self.repo, self.ref, stratum_name, [stratum_name]

    def builds(self):
        filename = self.filename(self.morph.name)
        return { self.morph.name: filename }

    def build(self):
        self.ex = morphlib.execute.Execute(self.tempdir.dirname, self.msg)
        
        # Create image.
        self.build_watch.start('create-image')
        image_name = self.tempdir.join('%s.img' % self.morph.name)
        self.ex.runv(['qemu-img', 'create', '-f', 'raw', image_name,
                      self.morph.disk_size])
        self.build_watch.stop('create-image')

        # Partition it.
        self.build_watch.start('partition-image')
        self.ex.runv(['parted', '-s', image_name, 'mklabel', 'msdos'],
                     as_root=True)
        self.ex.runv(['parted', '-s', image_name, 'mkpart', 'primary', 
                      '0%', '100%'], as_root=True)
        self.ex.runv(['parted', '-s', image_name, 'set', '1', 'boot', 'on'],
                     as_root=True)
        self.build_watch.stop('partition-image')

        # Install first stage boot loader into MBR.
        self.build_watch.start('install-mbr')
        self.ex.runv(['install-mbr', image_name], as_root=True)
        self.build_watch.stop('install-mbr')

        # Setup device mapper to access the partition.
        self.build_watch.start('setup-device-mapper')
        out = self.ex.runv(['kpartx', '-av', image_name], as_root=True)
        devices = [line.split()[2]
                   for line in out.splitlines()
                   if line.startswith('add map ')]
        partition = '/dev/mapper/%s' % devices[0]
        self.build_watch.stop('setup-device-mapper')

        mount_point = None
        try:
            # Create filesystem.
            self.build_watch.start('create-filesystem')
            self.ex.runv(['mkfs', '-t', 'ext3', partition], as_root=True)
            self.build_watch.stop('create-filesystem')
            
            # Mount it.
            self.build_watch.start('mount-filesystem')
            mount_point = self.tempdir.join('mnt')
            os.mkdir(mount_point)
            self.ex.runv(['mount', partition, mount_point], as_root=True)
            self.build_watch.stop('mount-filesystem')

            # Unpack all strata into filesystem.
            self.build_watch.start('unpack-strata')
            for name, filename in self.built:
                self.msg('unpack %s from %s' % (name, filename))
                self.ex.runv(['tar', '-C', mount_point, '-xf', filename],
                             as_root=True)
            self.build_watch.stop('unpack-strata')

            # Create fstab.
            self.build_watch.start('create-fstab')
            fstab = self.tempdir.join('mnt/etc/fstab')
            with open(fstab, 'w') as f:
                f.write('proc /proc proc defaults 0 0\n')
                f.write('sysfs /sys sysfs defaults 0 0\n')
                f.write('/dev/sda1 / ext4 errors=remount-ro 0 1\n')
            self.build_watch.stop('create-fstab')

            # Install extlinux bootloader.
            self.build_watch.start('install-bootloader')
            conf = os.path.join(mount_point, 'extlinux.conf')
            logging.debug('configure extlinux %s' % conf)
            f = open(conf, 'w')
            f.write('''
default linux
timeout 1

label linux
kernel /vmlinuz
append root=/dev/sda1 init=/bin/sh quiet rw
''')
            f.close()

            self.ex.runv(['extlinux', '--install', mount_point], as_root=True)
            
            # Weird hack that makes extlinux work. There is a bug somewhere.
            self.ex.runv(['sync'])
            import time; time.sleep(2)
            self.build_watch.stop('install-bootloader')

            # Unmount.
            self.build_watch.start('unmount-filesystem')
            self.ex.runv(['umount', mount_point], as_root=True)
            self.build_watch.stop('unmount-filesystem')
        except BaseException, e:
            # Unmount.
            if mount_point is not None:
                try:
                    self.ex.runv(['umount', mount_point], as_root=True)
                except Exception:
                    pass

            # Undo device mapping.
            try:
                self.ex.runv(['kpartx', '-d', image_name], as_root=True)
            except Exception:
                pass
            raise

        # Undo device mapping.
        self.build_watch.start('undo-device-mapper')
        self.ex.runv(['kpartx', '-d', image_name], as_root=True)
        self.build_watch.stop('undo-device-mapper')

        # Move image file to cache.
        self.build_watch.start('cache-image')
        filename = self.filename(self.morph.name)
        self.ex.runv(['mv', image_name, filename])
        self.build_watch.stop('cache-image')

        return { self.morph.name: filename }

class Builder(object):

    '''Build binary objects for Baserock.
    
    The objects may be chunks or strata.'''
    
    def __init__(self, tempdir, app):
        self.tempdir = tempdir
        self.real_msg = app.msg
        self.settings = app.settings
        self.dump_memory_profile = app.dump_memory_profile
        self.cachedir = morphlib.cachedir.CacheDir(self.settings['cachedir'])
        self.indent = 0

    def msg(self, text):
        spaces = '  ' * self.indent
        self.real_msg('%s%s' % (spaces, text))

    def indent_more(self):
        self.indent += 1
    
    def indent_less(self):
        self.indent -= 1

    def build(self, repo, ref, filename):
        '''Build a binary based on a morphology.'''

        self.dump_memory_profile('at start of build method')
        self.indent_more()
        self.msg('build %s|%s|%s' % (repo, ref, filename))
        base_url = self.settings['git-base-url']
        if not base_url.endswith('/'):
            base_url += '/'
        repo = urlparse.urljoin(base_url, repo)
        morph = self.get_morph_from_git(repo, ref, filename)
        self.dump_memory_profile('after getting morph from git')

        if morph.kind == 'chunk':
            blob = Chunk(morph, repo, ref)
        elif morph.kind == 'stratum':
            blob = Stratum(morph, repo, ref)
        elif morph.kind == 'system':
            blob = System(morph, repo, ref)
        else:
            raise Exception('Unknown kind of morphology: %s' % morph.kind)
        self.dump_memory_profile('after creating Chunk/Stratum/...')

        dict_key = blob.dict_key()
        self.complete_dict_key(dict_key, morph.name, repo, ref)
        logging.debug('completed dict_key:\n%s' % repr(dict_key))
        self.dump_memory_profile('after completing cache key')

        blob.builddir = self.tempdir.join('%s.build' % morph.name)
        blob.destdir = self.tempdir.join('%s.inst' % morph.name)
        blob.staging = self.tempdir.join('staging')
        if not os.path.exists(blob.staging):
            os.mkdir(blob.staging)
        blob.settings = self.settings
        blob.msg = self.msg
        blob.cache_prefix = self.cachedir.name(dict_key)
        blob.tempdir = self.tempdir
<<<<<<< HEAD
        blob.dump_memory_profile = self.dump_memory_profile
        
=======

>>>>>>> 880bfbe4
        builds = blob.builds()
        self.dump_memory_profile('after blob.builds()')
        if all(os.path.exists(builds[x]) for x in builds):
            for x in builds:
                self.msg('using cached %s %s at %s' % 
                            (morph.kind, x, builds[x]))
                self.install_chunk(morph, x, builds[x], blob.staging)
                self.dump_memory_profile('after installing chunk')
            built = builds
        else:
<<<<<<< HEAD
            self.build_needed(blob)
            self.dump_memory_profile('after building needed')
=======
            blob.build_watch.start('overall-build')

            if not os.path.exists(blob.staging):
                os.mkdir(blob.staging)

            blob.build_watch.start('build-needed')
            self.build_needed(blob)
            blob.build_watch.stop('build-needed')
>>>>>>> 880bfbe4

            self.msg('Building %s %s' % (morph.kind, morph.name))
            self.indent_more()
            built = blob.build()
            self.dump_memory_profile('after building blob')
            self.indent_less()
            for x in built:
                self.msg('%s %s cached at %s' % (morph.kind, x, built[x]))
                self.install_chunk(morph, x, built[x], blob.staging)
                self.dump_memory_profile('after installing chunks')

            blob.build_watch.stop('overall-build')
            blob.save_build_times()

        self.indent_less()
        self.dump_memory_profile('at end of build method')
        return built

    def build_needed(self, blob):
        blob.built = []
        for repo, ref, morph_name, blob_names in blob.needs_built():
            morph_filename = '%s.morph' % morph_name
            cached = self.build(repo, ref, morph_filename)
            for blob_name in blob_names:
                blob.built.append((blob_name, cached[blob_name]))

    def install_chunk(self, morph, chunk_name, chunk_filename, staging_dir):
        if morph.kind != 'chunk':
            return
        if self.settings['bootstrap']:
            self.msg('Unpacking chunk %s onto system' % chunk_name)
            morphlib.bins.unpack_binary(chunk_filename, '/')
        else:
            self.msg('Unpacking chunk %s into staging' % chunk_name)
            morphlib.bins.unpack_binary(chunk_filename, staging_dir)
            
    def complete_dict_key(self, dict_key, name, repo, ref):
        '''Fill in default fields of a cache's dict key.'''

        if repo and ref:
            abs_ref = morphlib.git.get_commit_id(repo, ref)
        else:
            abs_ref = ''

        dict_key['name'] = name
        dict_key['arch'] = morphlib.util.arch()
        dict_key['repo'] = repo
        dict_key['ref'] = abs_ref

    def get_morph_from_git(self, repo, ref, filename):
        morph_text = morphlib.git.get_morph_text(repo, ref, filename)
        f = StringIO.StringIO(morph_text)
        f.name = filename
        morph = morphlib.morphology.Morphology(f, 
                                               self.settings['git-base-url'])
        return morph
<|MERGE_RESOLUTION|>--- conflicted
+++ resolved
@@ -205,25 +205,15 @@
 
     def create_source_and_tarball(self):
         self.msg('Creating source tree and tarball')
-<<<<<<< HEAD
+        self.build_watch.start('create-source-tarball')
         self.dump_memory_profile('before creating source and tarball for chunk')
         tarball = self.cache_prefix + '.src.tar'
-=======
-        self.build_watch.start('create-source-tarball')
-        tarball = self.cache_prefix + '.src.tar.gz'
->>>>>>> 880bfbe4
         morphlib.git.export_sources(self.repo, self.ref, tarball)
         self.dump_memory_profile('after exporting sources')
         os.mkdir(self.builddir)
-<<<<<<< HEAD
         self.ex.runv(['tar', '-C', self.builddir, '-xf', tarball])
         self.dump_memory_profile('after creating source and tarball for chunk')
-=======
-        f = tarfile.open(tarball)
-        f.extractall(path=self.builddir)
-        f.close()
         self.build_watch.stop('create-source-tarball')
->>>>>>> 880bfbe4
 
     def build_using_buildsystem(self):
         bs_name = self.morph.build_system
@@ -502,12 +492,8 @@
         blob.msg = self.msg
         blob.cache_prefix = self.cachedir.name(dict_key)
         blob.tempdir = self.tempdir
-<<<<<<< HEAD
         blob.dump_memory_profile = self.dump_memory_profile
-        
-=======
-
->>>>>>> 880bfbe4
+
         builds = blob.builds()
         self.dump_memory_profile('after blob.builds()')
         if all(os.path.exists(builds[x]) for x in builds):
@@ -518,19 +504,12 @@
                 self.dump_memory_profile('after installing chunk')
             built = builds
         else:
-<<<<<<< HEAD
-            self.build_needed(blob)
-            self.dump_memory_profile('after building needed')
-=======
             blob.build_watch.start('overall-build')
-
-            if not os.path.exists(blob.staging):
-                os.mkdir(blob.staging)
 
             blob.build_watch.start('build-needed')
             self.build_needed(blob)
             blob.build_watch.stop('build-needed')
->>>>>>> 880bfbe4
+            self.dump_memory_profile('after building needed')
 
             self.msg('Building %s %s' % (morph.kind, morph.name))
             self.indent_more()
