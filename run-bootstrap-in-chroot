--- conflicted
+++ resolved
@@ -97,10 +97,6 @@
     echo You have to set DEBIAN_MIRROR and other environment variables 1>&2
     exit 1
 fi
-<<<<<<< HEAD
-#DEBIAN_MIRROR="http://192.168.1.185/debian"
-=======
->>>>>>> b574e357
 
 # prepare the ccache directory in the chroot, if necessary
 if [ "x$CCACHE_HOST_DIR" = "x" ]; then
